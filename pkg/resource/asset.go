// Licensed to Pulumi Corporation ("Pulumi") under one or more
// contributor license agreements.  See the NOTICE file distributed with
// this work for additional information regarding copyright ownership.
// Pulumi licenses this file to You under the Apache License, Version 2.0
// (the "License"); you may not use this file except in compliance with
// the License.  You may obtain a copy of the License at
//
//     http://www.apache.org/licenses/LICENSE-2.0
//
// Unless required by applicable law or agreed to in writing, software
// distributed under the License is distributed on an "AS IS" BASIS,
// WITHOUT WARRANTIES OR CONDITIONS OF ANY KIND, either express or implied.
// See the License for the specific language governing permissions and
// limitations under the License.

package resource

import (
	"archive/tar"
	"archive/zip"
	"bytes"
	"compress/gzip"
	"io"
	"io/ioutil"
	"net/http"
	"net/url"
	"os"
	"path/filepath"
	"sort"
	"strings"

	"github.com/pkg/errors"

	"github.com/pulumi/lumi/pkg/util/contract"
)

// Asset is a serialized asset reference.  It is a union: thus, only one of its fields will be non-nil.  Several helper
// routines exist as members in order to easily interact with the assets referenced by an instance of this type.
type Asset struct {
	Text *string `json:"text,omitempty"` // a textual asset.
	Path *string `json:"path,omitempty"` // a file on the current filesystem.
	URI  *string `json:"uri,omitempty"`  // a URI to a reference fetched (file://, http://, https://, or custom).
}

func NewTextAsset(text string) Asset { return Asset{Text: &text} }
func NewPathAsset(path string) Asset { return Asset{Path: &path} }
func NewURIAsset(uri string) Asset   { return Asset{URI: &uri} }

func (a Asset) IsText() bool { return a.Text != nil }
func (a Asset) IsPath() bool { return a.Path != nil }
func (a Asset) IsURI() bool  { return a.URI != nil }

func (a Asset) GetText() (string, bool) {
	if a.IsText() {
		return *a.Text, true
	}
	return "", false
}

func (a Asset) GetPath() (string, bool) {
	if a.IsPath() {
		return *a.Path, true
	}
	return "", false
}

func (a Asset) GetURI() (string, bool) {
	if a.IsURI() {
		return *a.URI, true
	}
	return "", false
}

// GetURIURL returns the underlying URI as a parsed URL, provided it is one.  If there was an error parsing the URI, it
// will be returned as a non-nil error object.
func (a Asset) GetURIURL() (*url.URL, bool, error) {
	if uri, isuri := a.GetURI(); isuri {
		url, err := url.Parse(uri)
		if err != nil {
			return nil, true, err
		}
		return url, true, nil
	}
	return nil, false, nil
}

func (a Asset) Read() (*Blob, error) {
	if a.IsText() {
		return a.readText()
	} else if a.IsPath() {
		return a.readPath()
	} else if a.IsURI() {
		return a.readURI()
	}
	contract.Failf("Invalid asset; one of Text, Path, or URI must be non-nil")
	return nil, nil
}

func (a Asset) readText() (*Blob, error) {
	text, istext := a.GetText()
	contract.Assertf(istext, "Expected a text-based asset")
	return NewByteBlob([]byte(text)), nil
}

func (a Asset) readPath() (*Blob, error) {
	path, ispath := a.GetPath()
	contract.Assertf(ispath, "Expected a path-based asset")
	f, err := os.Open(path)
	if err != nil {
		return nil, err
	}
	return NewFileBlob(f)
}

func (a Asset) readURI() (*Blob, error) {
	url, isurl, err := a.GetURIURL()
	if err != nil {
		return nil, err
	}
	contract.Assertf(isurl, "Expected a URI-based asset")
	switch s := url.Scheme; s {
	case "http", "https":
		resp, err := http.Get(url.String())
		if err != nil {
			return nil, err
		}
		return NewReadCloserBlob(resp.Body)
	case "file":
		contract.Assert(url.Host == "")
		contract.Assert(url.User == nil)
		contract.Assert(url.RawQuery == "")
		contract.Assert(url.Fragment == "")
		f, err := os.Open(url.Path)
		if err != nil {
			return nil, err
		}
		return NewFileBlob(f)
	default:
		return nil, errors.Errorf("Unrecognized or unsupported URI scheme: %v", s)
	}
}

// SeekableReadCloser combines Read, Close, and Seek functionality into one interface.
type SeekableReadCloser interface {
	io.Seeker
	io.ReadCloser
}

// Blob is a blob that implements ReadCloser, Seek, and offers Len functionality.
type Blob struct {
	rd SeekableReadCloser // an underlying reader.
	sz int64              // the size of the blob.
}

func (blob *Blob) Close() error                                 { return blob.rd.Close() }
func (blob *Blob) Read(p []byte) (int, error)                   { return blob.rd.Read(p) }
func (blob *Blob) Reader() SeekableReadCloser                   { return blob.rd }
func (blob *Blob) Seek(offset int64, whence int) (int64, error) { return blob.rd.Seek(offset, whence) }
func (blob *Blob) Size() int64                                  { return blob.sz }

// NewByteBlob creates a new byte blob.
func NewByteBlob(data []byte) *Blob {
	return &Blob{
		rd: newBytesReader(data),
		sz: int64(len(data)),
	}
}

// NewFileBlob creates a new asset blob whose size is known thanks to stat.
func NewFileBlob(f *os.File) (*Blob, error) {
	stat, err := f.Stat()
	if err != nil {
		return nil, err
	}
	return &Blob{
		rd: f,
		sz: stat.Size(),
	}, nil
}

// NewReadCloserBlob turn any old ReadCloser into an Blob, usually by making a copy.
func NewReadCloserBlob(r io.ReadCloser) (*Blob, error) {
	if f, isf := r.(*os.File); isf {
		// If it's a file, we can "fast path" the asset creation without making a copy.
		return NewFileBlob(f)
	}
	// Otherwise, read it all in, and create a blob out of that.
	defer r.Close()
	data, err := ioutil.ReadAll(r)
	if err != nil {
		return nil, err
	}
	return NewByteBlob(data), nil
}

// bytesReader turns a *bytes.Reader into a SeekableReadCloser by adding an empty Close method.
type bytesReader struct {
	*bytes.Reader
}

func newBytesReader(b []byte) SeekableReadCloser {
	return bytesReader{
		Reader: bytes.NewReader(b),
	}
}

func (b bytesReader) Close() error {
	return nil // intentionally blank
}

// Archive is a serialized archive reference.  It is a union: thus, only one of its fields will be non-nil.  Several
// helper routines exist as members in order to easily interact with archives of different kinds.
type Archive struct {
	Assets *map[string]*Asset `json:"assets,omitempty"` // a collection of other assets.
	Path   *string            `json:"path,omitempty"`   // a file on the current filesystem.
	URI    *string            `json:"uri,omitempty"`    // a URI to a remote archive (file://, http://, https://, etc).
}

func NewAssetArchive(assets map[string]*Asset) Archive { return Archive{Assets: &assets} }
func NewPathArchive(path string) Archive               { return Archive{Path: &path} }
func NewURIArchive(uri string) Archive                 { return Archive{URI: &uri} }

func (a Archive) IsMap() bool  { return a.Assets != nil }
func (a Archive) IsPath() bool { return a.Path != nil }
func (a Archive) IsURI() bool  { return a.URI != nil }

func (a Archive) GetMap() (map[string]*Asset, bool) {
	if a.IsMap() {
		return *a.Assets, true
	}
	return nil, false
}

func (a Archive) GetPath() (string, bool) {
	if a.IsPath() {
		return *a.Path, true
	}
	return "", false
}

func (a Archive) GetURI() (string, bool) {
	if a.IsURI() {
		return *a.URI, true
	}
	return "", false
}

// GetURIURL returns the underlying URI as a parsed URL, provided it is one.  If there was an error parsing the URI, it
// will be returned as a non-nil error object.
func (a Archive) GetURIURL() (*url.URL, bool, error) {
	if uri, isuri := a.GetURI(); isuri {
		url, err := url.Parse(uri)
		if err != nil {
			return nil, true, err
		}
		return url, true, nil
	}
	return nil, false, nil
}

// Read returns a map of asset name to its associated reader object (which can be used to perform reads/IO).
func (a Archive) Read() (map[string]*Blob, error) {
	if a.IsMap() {
		return a.readMap()
	} else if a.IsPath() {
		return a.readPath()
	} else if a.IsURI() {
		return a.readURI()
	}
	contract.Failf("Invalid archive; one of Assets, Path, or URI must be non-nil")
	return nil, nil
}

func (a Archive) readMap() (map[string]*Blob, error) {
	// To read a map-based archive, just produce a map from each asset to its associated reader.
	m, ismap := a.GetMap()
	contract.Assertf(ismap, "Expected a map-based archive")
	result := map[string]*Blob{}
	for name, asset := range m {
		var err error
		// TODO[pulumi/lumi#240]: It would be better to treat folders as a first class concept intead
		//  of reusing a path Asset for this purpose.
		path, isPath := asset.GetPath()
		if isPath {
			if fi, err := os.Stat(path); err == nil && fi.IsDir() {
				// Asset is a folder, expand it
				if err := filepath.Walk(path, func(filePath string, f os.FileInfo, err error) error {
					if !f.IsDir() && f.Mode()&os.ModeSymlink == 0 {
						result[filePath], _ = NewPathAsset(filePath).Read()
					}
					return nil
				}); err != nil {
					return nil, err
				}
				continue
			}
		}
		if result[name], err = asset.Read(); err != nil {
			return nil, err
		}
	}
	return result, nil
}

func (a Archive) readPath() (map[string]*Blob, error) {
	// To read a path-based archive, read that file and use its extension to ascertain what format to use.
	path, ispath := a.GetPath()
	contract.Assertf(ispath, "Expected a path-based asset")

	format, err := detectArchiveFormat(path)
	if err != nil {
		return nil, err
	}

	file, err := os.Open(path)
	if err != nil {
		return nil, err
	}

	return readArchive(file, format)
}

func (a Archive) readURI() (map[string]*Blob, error) {
	// To read a URI-based archive, fetch the contents remotely and use the extension to pick the format to use.
	url, isurl, err := a.GetURIURL()
	if err != nil {
		return nil, err
	}
	contract.Assertf(isurl, "Expected a URI-based asset")

	format, err := detectArchiveFormat(url.Path)
	if err != nil {
		// IDEA: support (a) hints and (b) custom providers that default to certain formats.
		return nil, err
	}

	ar, err := a.openURLStream(url)
	if err != nil {
		return nil, err
	}
	return readArchive(ar, format)
}

func (a Archive) openURLStream(url *url.URL) (io.ReadCloser, error) {
	switch s := url.Scheme; s {
	case "http", "https":
		resp, err := http.Get(url.String())
		if err != nil {
			return nil, err
		}
		return resp.Body, nil
	case "file":
		contract.Assert(url.Host == "")
		contract.Assert(url.User == nil)
		contract.Assert(url.RawQuery == "")
		contract.Assert(url.Fragment == "")
		return os.Open(url.Path)
	default:
		return nil, errors.Errorf("Unrecognized or unsupported URI scheme: %v", s)
	}
}

// Bytes fetches the archive contents as a byte slices.  This is almost certainly the least efficient way to deal with
// the underlying streaming capabilities offered by assets and archives, but can be used in a pinch to interact with
// APIs that demand []bytes.
func (a Archive) Bytes(format ArchiveFormat) ([]byte, error) {
	var data bytes.Buffer
<<<<<<< HEAD
	var err error
	err = a.Archive(format, &data)
	return data.Bytes(), err
=======
	if err := a.Archive(format, &data); err != nil {
		return nil, err
	}
	return data.Bytes(), nil
>>>>>>> e915dd3b
}

// Archive produces a single archive stream in the desired format.  It prefers to return the archive with as little
// copying as is feasible, however if the desired format is different from the source, it will need to translate.
func (a Archive) Archive(format ArchiveFormat, w io.Writer) error {
	// If the source format is the same, just return that.
	if sf, ss, err := a.ReadSourceArchive(); sf != NotArchive && sf == format {
		if err != nil {
			return err
		}
		_, err := io.Copy(w, ss)
		return err
	}

	switch format {
	case TarArchive:
		return a.archiveTar(w)
	case TarGZIPArchive:
		return a.archiveTarGZIP(w)
	case ZIPArchive:
		return a.archiveZIP(w)
	default:
		contract.Failf("Illegal archive type: %v", format)
		return nil
	}
}

func (a Archive) archiveTar(w io.Writer) error {
	// Read the archive.
	arch, err := a.Read()
	if err != nil {
		return err
	}

	// Sort the file names so we emit in a deterministic order.
	var files []string
	for file := range arch {
		files = append(files, file)
	}
	sort.Strings(files)

	// Now actually emit the contents, file by file.
	tw := tar.NewWriter(w)
	for _, file := range files {
		data := arch[file]
		sz := data.Size()
		if err := tw.WriteHeader(&tar.Header{
			Name: file,
			Mode: 0600,
			Size: sz,
		}); err != nil {
			return err
		}
		n, err := io.Copy(tw, data)
		if err != nil {
			return err
		}
		contract.Assert(int64(n) == sz)
	}

	return tw.Close()
}

func (a Archive) archiveTarGZIP(w io.Writer) error {
	z := gzip.NewWriter(w)
	return a.archiveTar(z)
}

func (a Archive) archiveZIP(w io.Writer) error {
	// Read the archive.
	arch, err := a.Read()
	if err != nil {
		return err
	}

	// Sort the file names so we emit in a deterministic order.
	var files []string
	for file := range arch {
		files = append(files, file)
	}
	sort.Strings(files)

	// Now actually emit the contents, file by file.
	zw := zip.NewWriter(w)
	for _, file := range files {
		fw, err := zw.Create(file)
		if err != nil {
			return err
		}
		if _, err = io.Copy(fw, arch[file]); err != nil {
			return err
		}
	}

	return zw.Close()
}

// ReadSourceArchive returns a stream to the underlying archive, if there eis one.
func (a Archive) ReadSourceArchive() (ArchiveFormat, io.ReadCloser, error) {
	if path, ispath := a.GetPath(); ispath {
		if format, locerr := detectArchiveFormat(path); format != NotArchive {
			if locerr != nil {
				return 0, nil, locerr
			}
			f, err := os.Open(path)
			return format, f, err
		}
	} else if url, isurl, urlerr := a.GetURIURL(); isurl {
		if urlerr != nil {
			return 0, nil, urlerr
		}
		if format, arcerr := detectArchiveFormat(url.Path); format != NotArchive {
			if arcerr != nil {
				return 0, nil, arcerr
			}
			s, err := a.openURLStream(url)
			return format, s, err
		}
	}
	return NotArchive, nil, nil
}

// ArchiveFormat indicates what archive and/or compression format an archive uses.
type ArchiveFormat int

const (
	NotArchive     = iota // not an archive.
	TarArchive            // a POSIX tar archive.
	TarGZIPArchive        // a POSIX tar archive that has been subsequently compressed using GZip.
	ZIPArchive            // a multi-file ZIP archive.
)

// ArchiveExts maps from a file extension and its associated archive and/or compression format.
var ArchiveExts = map[string]ArchiveFormat{
	".tar":    TarArchive,
	".tgz":    TarGZIPArchive,
	".tar.gz": TarGZIPArchive,
	".zip":    ZIPArchive,
}

// detectArchiveFormat takes a path and infers its archive format based on the file extension.
func detectArchiveFormat(path string) (ArchiveFormat, error) {
	ext := filepath.Ext(path)
	if moreext := filepath.Ext(strings.TrimRight(path, ext)); moreext != "" {
		ext = moreext + ext // this ensures we detect ".tar.gz" correctly.
	}
	format, has := ArchiveExts[ext]
	if !has {
		return NotArchive, errors.Errorf("unrecognized archive format '%v'", ext)
	}
	return format, nil
}

// readArchive takes a stream to an existing archive and returns a map of names to readers for the inner assets.
// The routine returns an error if something goes wrong and, no matter what, closes the stream before returning.
func readArchive(ar io.ReadCloser, format ArchiveFormat) (map[string]*Blob, error) {
	defer ar.Close() // consume the input stream

	switch format {
	case TarArchive:
		return readTarArchive(ar)
	case TarGZIPArchive:
		return readTarGZIPArchive(ar)
	case ZIPArchive:
		// Unfortunately, the ZIP archive reader requires ReaderAt functionality.  If it's a file, we can recovera this
		// with a simple stat.  Otherwise, we will need to go ahead and make a copy in memory.
		var ra io.ReaderAt
		var sz int64
		if f, isf := ar.(*os.File); isf {
			stat, err := f.Stat()
			if err != nil {
				return nil, err
			}
			ra = f
			sz = stat.Size()
		} else if data, err := ioutil.ReadAll(ar); err != nil {
			return nil, err
		} else {
			ra = bytes.NewReader(data)
			sz = int64(len(data))
		}
		return readZIPArchive(ra, sz)
	default:
		contract.Failf("Illegal archive type: %v", format)
		return nil, nil
	}
}

func readTarArchive(ar io.ReadCloser) (map[string]*Blob, error) {
	defer ar.Close() // consume the input stream

	// Create a tar reader and walk through each file, adding each one to the map.
	assets := make(map[string]*Blob)
	tr := tar.NewReader(ar)
	for {
		file, err := tr.Next()
		if err == io.EOF {
			break
		} else if err != nil {
			return nil, err
		}

		switch file.Typeflag {
		case tar.TypeDir:
			continue // skip directories
		case tar.TypeReg:
			data := make([]byte, file.Size)
			n, err := tr.Read(data)
			if err != nil {
				return nil, err
			}
			contract.Assert(int64(n) == file.Size)
			assets[file.Name] = NewByteBlob(data)
		default:
			contract.Failf("Unrecognized tar header typeflag: %v", file.Typeflag)
		}
	}

	return assets, nil
}

func readTarGZIPArchive(ar io.ReadCloser) (map[string]*Blob, error) {
	defer ar.Close() // consume the input stream

	// First decompress the GZIP stream.
	gz, err := gzip.NewReader(ar)
	if err != nil {
		return nil, err
	}

	// Now read the tarfile.
	return readTarArchive(gz)
}

func readZIPArchive(ar io.ReaderAt, size int64) (map[string]*Blob, error) {
	// Create a ZIP reader and iterate over the files inside of it, adding each one.
	assets := make(map[string]*Blob)
	z, err := zip.NewReader(ar, size)
	if err != nil {
		return nil, err
	}
	for _, file := range z.File {
		body, err := file.Open()
		if err != nil {
			return nil, err
		}
		size := file.UncompressedSize64
		data := make([]byte, size)
		n, err := body.Read(data)
		if err != nil {
			return nil, err
		}
		contract.Assert(uint64(n) == size)
		assets[file.Name] = NewByteBlob(data)
	}
	return assets, nil
}<|MERGE_RESOLUTION|>--- conflicted
+++ resolved
@@ -365,16 +365,10 @@
 // APIs that demand []bytes.
 func (a Archive) Bytes(format ArchiveFormat) ([]byte, error) {
 	var data bytes.Buffer
-<<<<<<< HEAD
-	var err error
-	err = a.Archive(format, &data)
-	return data.Bytes(), err
-=======
 	if err := a.Archive(format, &data); err != nil {
 		return nil, err
 	}
 	return data.Bytes(), nil
->>>>>>> e915dd3b
 }
 
 // Archive produces a single archive stream in the desired format.  It prefers to return the archive with as little
