--- conflicted
+++ resolved
@@ -13,19 +13,14 @@
 // See the License for the specific language governing permissions and
 // limitations under the License.
 
-<<<<<<< HEAD
+
 /* tslint:disable: ordered-imports */
 import { jsonStringify, sha1hash, printf } from "@lumi/lumi/runtime";
 import { Deployment, RestAPI, Stage } from "../apigateway";
+import { Permission } from "../lambda";
 import { Function } from "./function";
 import { region } from "../config";
-=======
-import { jsonStringify, sha1hash, printf } from "@lumi/lumi/runtime"
-import { Deployment, RestAPI, Stage } from "../apigateway"
-import { Permission } from "../lambda"
-import { Function } from "./function"
-import { region } from "../config"
->>>>>>> 07ac77b9
+
 
 export interface Route {
     method: string;
@@ -123,10 +118,8 @@
             default:
                 throw new Error("Method not supported: " + method);
         }
-<<<<<<< HEAD
-        // TODO[pulumi/lumi#90]: Once we suport output properties, we can use `lambda.lambda.arn` as input
-=======
-        let apiName = "";
+
+      let apiName = "";
         if(this.api.apiName !== undefined) {
             apiName = this.api.apiName;
         }
@@ -136,8 +129,8 @@
             principal: "apigateway.amazonaws.com",
             sourceARN: createSourceARN("us-east-1", "490047557317", apiName, "webapi-test-func"),
         });
-        // TODO[pulumi/lumi#90]: Once we suport output properties, we can use `lambda.lambda.arn` as input 
->>>>>>> 07ac77b9
+        // TODO[pulumi/lumi#90]: Once we suport output properties, we can use `lambda.lambda.arn` as input
+
         //     to constructing this apigateway lambda invocation uri.
         // this.swaggerSpec.paths[path][swaggerMethod] = createPathSpec(lambda.lambda.arn);
         this.swaggerSpec.paths[path][swaggerMethod] = createPathSpec(
